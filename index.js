--- conflicted
+++ resolved
@@ -17,7 +17,7 @@
 var createInput = require('./lib/input.js');
 var validateOptions = require('./options.js');
 var flyTo = require('./lib/flyTo.js');
-var orbitControls = require('three-orbit-controls')(THREE)
+// var orbitControls = require('three-orbit-controls')(THREE)
 
 var makeActive = require('./lib/makeActive.js');
 
@@ -155,7 +155,7 @@
   var nodes, edges;
   var tooltipView = createTooltipView(container);
 
-  var cameraControls;
+  // var cameraControls;
   init();
   run();
   focus();
@@ -200,17 +200,14 @@
 
     if (isStable) api.fire('stable', true);
 
-<<<<<<< HEAD
-=======
     input.update();
 
->>>>>>> be6fc0d5
     if (autoFitController) {
       autoFitController.update();
       input.adjustSpeed(autoFitController.lastRadius());
     }
 
-    cameraControls.update();
+    // cameraControls.update();
 
     renderer.render(scene, camera);
   }
@@ -325,9 +322,9 @@
     input.on('nodedblclick', passthrough('nodedblclick'));
 
     // TODO make this configurable to swap in different controls
-    cameraControls = new orbitControls(camera, document.getElementsByTagName('canvas')[0]);
-    cameraControls.autoRotate = true;
-    cameraControls.zoomSpeed = 1;
+    // cameraControls = new orbitControls(camera, document.getElementsByTagName('canvas')[0]);
+    // cameraControls.autoRotate = true;
+    // cameraControls.zoomSpeed = 1;
 
     window.addEventListener('resize', onWindowResize, false);
   }
@@ -400,7 +397,7 @@
   }
 
   function stable(stableValue) {
-    if (stableValue === undefined) return isStable;
+    if (stableValue === undefined) return isStable;
     isStable = stableValue;
     api.fire('stable', isStable);
   }
